--- conflicted
+++ resolved
@@ -99,31 +99,21 @@
 }
 
 impl BlockHandler for RealBlockHandler {
-<<<<<<< HEAD
     fn handle_blocks(
         &mut self,
         blocks: &[Data<StatementBlock>],
         require_response: bool,
     ) -> Vec<BaseStatement> {
-        let mut response = vec![];
-        let transaction_time = self.transaction_time.lock();
-        if require_response {
-            while let Ok(data) = self.receiver.try_recv() {
-                // todo - we need a semaphore to limit number of transactions in wal not yet included in the block
-                for tx in data {
-                    response.push(BaseStatement::Share(tx));
-                }
-=======
-    fn handle_blocks(&mut self, blocks: &[Data<StatementBlock>]) -> Vec<BaseStatement> {
         let _timer = self
             .metrics
             .utilization_timer
             .utilization_timer("BlockHandler::handle_blocks");
         let mut response = vec![];
-        while let Some(data) = self.receive_with_limit() {
-            for tx in data {
-                response.push(BaseStatement::Share(tx));
->>>>>>> 09a12187
+        if require_response {
+            while let Some(data) = self.receive_with_limit() {
+                for tx in data {
+                    response.push(BaseStatement::Share(tx));
+                }
             }
         }
         let transaction_time = self.transaction_time.lock();
