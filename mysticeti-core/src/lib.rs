// Copyright (c) Mysten Labs, Inc.
// SPDX-License-Identifier: Apache-2.0

pub mod block_handler;
mod block_manager;
mod commit_interpreter;
pub mod committee;
mod committer;
pub mod config;
pub mod core;
mod data;
#[cfg(test)]
#[cfg(feature = "simulator")]
mod future_simulator;
pub mod metrics;
pub mod net_sync;
pub mod network;
pub mod prometheus;
mod runtime;
#[cfg(test)]
#[cfg(feature = "simulator")]
mod simulated_network;
#[cfg(test)]
mod simulator;
mod syncer;
#[cfg(test)]
mod test_util;
mod threshold_clock;
pub mod types;
pub mod validator;
mod wal;

mod block_store;
mod core_thread;
mod crypto;
#[allow(dead_code)] // todo - delete if unused after a while
mod lock;
mod log;
mod serde;
#[cfg(feature = "simulator")]
mod simulator_tracing;
mod stat;
mod state;
<<<<<<< HEAD

mod epoch_close;
mod finalization_interpreter;
=======
mod synchronizer;
>>>>>>> 09a12187
<|MERGE_RESOLUTION|>--- conflicted
+++ resolved
@@ -41,10 +41,7 @@
 mod simulator_tracing;
 mod stat;
 mod state;
-<<<<<<< HEAD
 
 mod epoch_close;
 mod finalization_interpreter;
-=======
-mod synchronizer;
->>>>>>> 09a12187
+mod synchronizer;